/**
 * Navigation Styles
 * All navigation, header, and menu-related styles
 */

@layer components {
  /* === Core Navigation Styles === */

  nav {
    z-index: 99999 !important;
    position: fixed !important;
    top: 0 !important;
    left: 0 !important;
    right: 0 !important;
    width: 100% !important;
    margin: 0 !important;
    padding: 0 !important;
    isolation: isolate !important;
  }

  /* Navigation Link Styling */
  nav a {
    text-decoration: none !important;
  }

  nav a:hover,
  nav a:visited,
  nav a:active {
    text-decoration: none !important;
  }

  /* === Main Navigation Container === */

  nav .simple-nav-container {
    display: flex;
    justify-content: space-between;
    align-items: center;
    width: 100%;
    height: 3.5rem;
    padding: 0 1rem;
    margin: 0;
    box-sizing: border-box;
  }

  /* === Navigation Sections === */

<<<<<<< HEAD
  /* Left side - Logo and brand */
  nav .nav-left-simple {
    display: flex;
    align-items: center;
    gap: 0.75rem;
    flex-shrink: 0;
  }
=======
/* Merged: wallet-container-override - combines flex layout + z-index/isolation */
.wallet-container-override,
nav .wallet-container {
  position: relative !important;
  display: flex !important;
  align-items: center !important;
  justify-content: flex-end !important;
  flex-shrink: 0 !important;
  margin-left: auto !important;
  z-index: 99999 !important;
  isolation: isolate !important;
}
>>>>>>> 6909175a

  /* Center - App Navigation Links */
  nav .nav-center-links {
    display: flex;
    align-items: center;
    gap: 1.5rem;
    flex: 1;
    justify-content: center;
    margin: 0 2rem;
  }

  nav .nav-center-links a {
    position: relative;
    font-weight: 500;
    font-size: 0.95rem;
    text-decoration: none;
    transition: all 0.3s ease;
    padding: 0.5rem 0;
  }

  nav .nav-center-links a:hover {
    color: hsl(var(--primary));
    transform: translateY(-1px);
  }

  nav .nav-center-links a::after {
    content: '';
    position: absolute;
    bottom: 0;
    left: 0;
    width: 0;
    height: 2px;
    background: linear-gradient(90deg, hsl(var(--primary)), hsl(var(--primary)) 50%, transparent);
    transition: width 0.3s ease;
  }

  nav .nav-center-links a:hover::after {
    width: 100%;
  }

  /* Brand text styling */
  nav .nav-brand {
    display: flex;
    flex-direction: column;
    line-height: 1.2;
  }

  /* Right side - Action buttons */
  nav .nav-right-simple {
    display: flex;
    align-items: center;
    gap: 1rem;
    flex-shrink: 0;
    margin-left: auto;
  }

  /* === Wallet Container === */

  .wallet-container-override,
  nav .wallet-container {
    display: flex !important;
    align-items: center !important;
    justify-content: flex-end !important;
    flex-shrink: 0 !important;
    margin-left: auto !important;
  }

  /* Force right-side positioning for navigation buttons */
  .flex.items-center.gap-4.ml-auto {
    margin-left: auto !important;
    justify-content: flex-end !important;
  }

  /* === Mobile Menu === */

  nav .mobile-menu-btn {
    display: flex;
    align-items: center;
    justify-content: center;
    width: 2rem;
    height: 2rem;
    background: transparent;
    border: none;
    cursor: pointer;
    color: hsl(var(--foreground));
    transition: color 0.2s;
  }

  nav .mobile-menu-btn:hover {
    color: hsl(var(--primary));
  }

  /* === Responsive Navigation === */

  @media (max-width: 768px) {
    nav .simple-nav-container {
      padding: 0 0.75rem;
    }

    nav .nav-brand {
      display: none;
    }

    nav .nav-center-links {
      display: none;
    }

    nav .btn-cyber {
      padding: 0.6rem 1.2rem;
      font-size: 0.8rem;
      min-width: 120px;
    }
  }

  @media (max-width: 640px) {
    nav .simple-nav-container {
      padding: 0 0.75rem;
      gap: 0.5rem;
    }

    nav .nav-right-simple {
      gap: 0.5rem;
      flex-shrink: 1;
      min-width: 0;
    }

    nav .wallet-container {
      flex-shrink: 1;
      min-width: 0;
    }

    nav .btn-cyber {
      padding: 0.5rem 0.75rem;
      min-width: 0;
      font-size: 0.75rem;
      white-space: nowrap;
      max-width: 160px;
      overflow: hidden;
      text-overflow: ellipsis;
    }
  }

  @media (max-width: 480px) {
    nav .simple-nav-container {
      padding: 0 0.5rem;
    }

    nav .nav-right-simple {
      gap: 0.5rem;
    }

    nav .btn-cyber {
      padding: 0.5rem 0.75rem;
      min-width: 0;
      max-width: 140px;
      font-size: 0.7rem;
    }
  }

  /* Ensure hamburger menu is hidden on desktop */
  @media (min-width: 768px) {
    nav button[class*="md:hidden"] {
      display: none !important;
    }
  }

  /* Prevent navigation from affecting page containers */
  main,
  .page-container {
    margin-top: 0;
  }
}

/* === Content Spacing Below Navigation === */

/* Ensure content doesn't overlap with fixed navigation */
@layer base {
  body {
    padding-top: 3.5rem;
  }
}<|MERGE_RESOLUTION|>--- conflicted
+++ resolved
@@ -44,15 +44,6 @@
 
   /* === Navigation Sections === */
 
-<<<<<<< HEAD
-  /* Left side - Logo and brand */
-  nav .nav-left-simple {
-    display: flex;
-    align-items: center;
-    gap: 0.75rem;
-    flex-shrink: 0;
-  }
-=======
 /* Merged: wallet-container-override - combines flex layout + z-index/isolation */
 .wallet-container-override,
 nav .wallet-container {
@@ -65,7 +56,6 @@
   z-index: 99999 !important;
   isolation: isolate !important;
 }
->>>>>>> 6909175a
 
   /* Center - App Navigation Links */
   nav .nav-center-links {
